'''
Functions required for citation_counter.py. See function descriptor for more information about each one.

Last edited: 21/02/2025 (DD/MM/YYYY)
Author: Ben Varela
'''

#imports
import json
import pandas as pd
from elsapy.elsclient import ElsClient
from elsapy.elssearch import ElsSearch
from elsapy.elsdoc import FullDoc
from semanticscholar import SemanticScholar
import matplotlib.pyplot as plt
import numpy as np
import sys

# Only apply to Darwin systems (macOS)
if sys.platform == 'darwin':
    # CODE FROM CHATGPT TO SUPPRESS MESSAGE: 'Backend MacOSX is interactive backend. Turning interactive mode on.' Comes from Matplotlib for some reason.
    sys.stderr = open('/dev/null', 'w')  # Redirect stderr to null
plt.switch_backend('Agg')  # Use a non-interactive backend
sys.stderr = sys.__stderr__  # Restore stderr

def readbool(parameter_name: str, json_dict: dict) -> bool:
    ''' 
    Used within the readjson() function below

    Converts the user input for the boolean parameters of config.json to a boolean

    INPUTS: parameter_name: str key to the field in the json file, json_dict: the dictionary output from reading the json file
    OUTPUTS: return_value: bool the boolean entered by the user as a python bool
'''
    if json_dict[parameter_name].lower() == "false":
        return_value = False #Just in case the user entered "False". the bool() function would return True in this case
    else:
        return_value = bool(json_dict[parameter_name])
    return return_value

def readjson() -> tuple[str, str, str, str, bool, bool, bool, bool, bool, bool]:
    '''
    This function reads the file config.json, in order to output its information to the code body

    INPUTS: None
    OUTPUTS: csv_path path to the csv containing DOIs and Title for each paper, elsevier_apikey the user's elsevier API key, colname_title column name that contains title information, colname_DOI column name that contains DOI information, create_separate_csv bool whether user wants to create a separate csv with citation counts or append to the original, output_citation_data_full whether the user wants all the citation counts that can be found looking through both APIs, instead of searching Elsevier and then Semantic Scholar for whatever is left
    '''
    #Open the json file
    try:
        with open("config.json") as con_file:
            con = json.load(con_file)
    except Exception as e:
        print("ERROR: Make sure there is a file name config.json in this folder. More information:\n")
        raise
    
    #Extract values

    #Essential parameters
    csv_path = con['csv_path']
    elsevier_apikey = con['elsevier_apikey']
    colname_title = con['colname_title']
    colname_DOI = con['colname_DOI']

    #Data-to-extract parameters
    extract_citation_count = readbool("extract_citation_count", con)
    extract_first_last_author = readbool("extract_first_last_author", con)
    extract_author_count = readbool("extract_author_count", con)
    extract_journal = readbool("extract_journal", con)

    #Optional parameters
    create_separate_csv = readbool("create_separate_csv", con)
    output_citation_data_full = readbool("output_citation_data_full", con)
    
    data = (csv_path, elsevier_apikey, colname_title, colname_DOI,                                          #Essential parameters
            extract_citation_count, extract_first_last_author, extract_author_count, extract_journal,       #Data-to-extract parameters
            create_separate_csv, output_citation_data_full)                                                 #Optional parameters

    #Communicate to user what inputs are
    print("\n** Inputs read! Your inputs are: **")

    print("csv_path: {}".format(csv_path))
    print("elsevier_apikey: {}".format(elsevier_apikey))
    print("colname_title: {}".format(colname_title))
    print("colname_DOI: {}".format(colname_DOI))

    print("extract_citation_count: {}".format(extract_citation_count))
    print("extract_first_last_author: {}".format(extract_first_last_author))
    print("extract_author_count: {}".format(extract_author_count))
    print("extract_journal: {}".format(extract_journal))

    print("create_separate_csv: {}".format(create_separate_csv))
    print("output_citation_data_full: {}".format(output_citation_data_full))
    print("")

    return data

def readcsv(csv_path: str, colname_title: str, colname_DOI: str) -> tuple[pd.Series, pd.Series, pd.DataFrame]:
    '''
    Returns the columns containing paper titles and DOIs as pd.Series objects

    INPUTS: csv_path path to the csv, colname_title column name of column with titles, colname_DOI column name of column with DOIs
    OUTPUTS: DOIs pd.Series containing all DOIs, Titles pd.Series containin all titles.
    '''
    # Extract pd.Series object of the Titles and DOIs of all papers in the user provided csv
    try:
        with open(csv_path) as csv_data:
<<<<<<< HEAD
            all_user_data = pd.read_csv(csv_path, encoding='unicode_escape')
            all_user_data.fillna(0, inplace=True) # 0 allows missing values to be detected later on, and a message output to the user
=======
            encode = 'unicode_escape'
            all_user_data = pd.read_csv(csv_path, encoding=encode)
            all_user_data.fillna(0, inplace=True)

            # Check if the first column contains the UTF-8BOM character
            if all_user_data.columns[0] == 'ï»¿':
                # If it does, reload the CSV with the correct encoding
                encode = 'utf-8'
                print("Found a file with UTF-8 encoding. Reloading CSV with this encoding.")
                all_user_data = pd.read_csv(csv_path, encoding=encode)
                all_user_data.fillna(0, inplace=True)

            # Check if the first row contains the column headers
            if colname_DOI not in all_user_data.columns or colname_title not in all_user_data.columns:
                # It doesn't, so check the second row. If they are not in the second row the program will error.
                print("Headers were not found in the first row, checking if second row contains headers.")
                all_user_data = pd.read_csv(csv_path, encoding=encode, skiprows=1)
                all_user_data.fillna(0, inplace=True)
            
>>>>>>> 7b1221b6
            DOIs = all_user_data[colname_DOI]
            Titles = all_user_data[colname_title]
    except Exception as e:
        print("ERROR: Something went wrong when interacting with your csv. Either the path is incorrect, one of the column name titles you entered was incorrect, or a combination of the above. Here's more information:\n")
        raise

    # Communcate to user successful extraction
    print("** Successfully read Title and DOI information from your provided CSV **\n")

    return DOIs, Titles, all_user_data

def instantiate_elsapy_client(elsevier_apikey: str) -> ElsClient:
    '''
    Instantiates the elsapy client and returns it if it is functional, using the elsevier API key

    INPUTS: elsevier_apikey the user's elsevier API key
    OUTPUTS: client ElsClient object to be used to interface with the Elsevier API
    '''
    #Instantiate the client object and test it
    client = ElsClient(elsevier_apikey)
    try:
        doc_srch = ElsSearch("TITLE({})".format("Tensor-based Uncorrelated Multilinear Discriminant Analysis for Epileptic Seizure Prediction"), 'scopus')
        doc_srch.execute(client)
    except Exception as e:
        print("ERROR: There was a problem setting up a connection with your API key. Please check it's correct. More information:\n")
        raise
    
    #Confirm success to the user
    print("** Connection established succesfully using the provided elsevier API key **\n")

    return client

def make_data_dictionary(doi_series: pd.Series) -> dict:
    '''
    Uses the length of doi_series to instantiate a dictionary where the paper data will be stored as the program proceeds. All entries begin as None.

    INPUTS: None
    OUTPUTS: Dictionary to store paper data. You can view the format in the code below
    '''
    data_dict = {}
    for i in range(len(doi_series)):
        data_dict[i] = {"elsevier_citation_count": None, 
                       "semanticscholar_citation_count": None,
                       "first_last_author": None,
                       "author_count": None,
                       "journal": None
                       }
    return data_dict

def print_progress(i: int, proportion: float, total: int, database: str) -> float:
    '''
    This function is used in get_elsevier_data and get_semanticscholar_data

    This function manages the printing of the progress statements to the terminal for the user.

    INPUTS: i: int the paper number of the current paper, proportion: the current propotion completed rounded down to the 0.1, total: int the total number of papers, database: str what database is currently being used, ie. Elsevier or Semantic Scholar
    OUTPUTS: proportion is overwritten if the function changes it
    '''
    if round((i+1)/total, 8) >= round(proportion, 8):
            if round(proportion, 8) == 1:
                end_char = '!\n'
            else:
                end_char = '...'
            print("Completed {}% with {}{}".format(round(proportion*100, 3), database, end_char))
            proportion += 0.1
    
    return proportion

def get_elsevier_data(doi_series: pd.Series, title_series: pd.Series, els_client: ElsClient, data_dict: dict) -> tuple[dict, list]:
    '''
    This function will search for each paper using their title, and confirming both the title and DOI match, extract the citation count and journal data, and store it in data_dict.

    INPUTS: doi_series contains all DOIs, title_series contains all titles, els_client the elsapy ElsClient object, data_dict dictionary of current citation counts
    OUTPUTS: data_dict updated with paper data
    '''
    #Variables for the progress statements to be printed to terminal
    total = len(data_dict)
    proportion = 0.1

    #List to collect all rows where a warning was recorded. Warnings are recorded because one or both of the row entries for DOI and/or Title are missing.
    warning_rows = []

    #Message that the elsevier extraction is beginning
    print("** Extraction of data with Elsevier API is now beginning **")
    print("A message will be printed below every time a 10% portion of the total papers to analyse is completed.")

    for i in range(len(data_dict)):
        #Extract title and DOI. Check they both exist
        doi = doi_series[i]
        title = title_series[i]
        if not doi or not title:
            print("WARNING: In row {} (excluding the header row) of your spreadsheet, either the title or DOI entry is missing. Please check this. For now, the program has skipped the paper.".format(i+1))
            warning_rows.append(i)
            continue

        #Having brackets in the title causes a syntax error to be thrown sometimes. They are removed
        def remove_chars(string, chars_to_remove):
            return ''.join(char for char in string if char not in chars_to_remove)
        title = remove_chars(title, '()')

        #Search for a paper with a title check by ensuring the DOI matches. When errors arise, papers are skipped (due to special characters in the title). 
        search = ElsSearch("TITLE({})".format(title), 'scopus')
        try:
            search.execute(els_client)
        except:
            proportion = print_progress(i, proportion, total, 'Elsevier')
            continue

        #Use the ElsSearch and FullDoc to extract citation count and journal. Author information can't be found reliably, due to how poor AbsDoc and Fulldoc perform.
        for result in search.results:
            if 'prism:doi' in result.keys():
                if result['prism:doi'] == doi:
                #Get citation count
                    data_dict[i]['elsevier_citation_count'] = int(result['citedby-count'])
                #Get journal
                if 'prism:publicationName' in result.keys():
                    data_dict[i]['journal'] = result['prism:publicationName']

        proportion = print_progress(i, proportion, total, 'Elsevier')


    return data_dict, warning_rows

def reformat_author_names(first: str, last: str) -> str:
    '''
    This function takes the two author names, in the format [First] [Last], and reformats them into one string, such that the format is [Last_1st],[First_1st];[Last_last],[First_last]
    This has been done in particular to interface well with the R code that classifies the names according to gender. The github of the main branch is here: https://github.com/jdwor/gendercitation

    This function is used in the following: get_semanticscholar_data function

    INPUTS: first: str the first author's name as a string in format [First] [Last], last: str the last author's name as a string in format [First] [Last]
    OUTPUTS: names: str reformatted names as [Last_1st],[First_1st];[Last_last],[First_last]
    '''
    auth1 = first.split(sep = ' ')
    authl = last.split(sep = ' ')
    a1 = [0, 0]
    al = [0, 0]
    # Check through to make sure the names exist, replace with X. if not
    try:
        a1[0] = auth1[0]
    except IndexError:
        a1[0] = 'X.'
    try:
        a1[1] = auth1[1]
    except IndexError:
        a1[1] = 'X.'    
    try:
        al[0] = authl[0]
    except IndexError:
        al[0] = 'X.'    
    try:
        al[1] = authl[1]
    except IndexError:
        al[1] = 'X.'
    # Concatenate all together
    names = a1[1] + ', ' + a1[0] + '; ' + al[1] + ', ' + al[0]
    return names

def get_semanticscholar_data(doi_series: pd.Series, title_series: pd.Series, data_dict: dict, output_citation_data_full: bool, warning_rows: list) -> dict:
    '''
    Extracts citation count, journal and author information for all required papers using the Semantic Scholar API, adding them to data_dict.

    INPUTS: doi_series pd.Series object containing all DOIs, title_series pd.Series object containing all paper Titles, data_dict dictionary containing all citation counts, output_citation_data_full: bool whether papers with an elsevier citation should also have a semantic scholar citation extrated, warning_rows the list of row indices that were skipped by get_elsevier_counts()
    OUTPUTS: data_dict the dictionary containing all paper data 
    '''
    #Message that the semnatic scholar extraction is beginning
    print("** Extraction of data with Semantic Scholar API is now beginning **")
    print("A message will be printed below every time a 10% portion of the total papers to analyse is completed.")
    print("Rows previously identified with a warning, because they did not contain one or both entries of DOI and/or Title for a paper will be skipped again.")
    
    #Instantiate the SemanticScholar object
    sch = SemanticScholar()        

    #Variables for the progress statements to be printed to terminal
    total = len(data_dict)
    proportion = 0.1

    for i in range(len(data_dict)):
        ## Checking whether citation count and journal data is needed, and whether a warning occurred
        #Determine whether semantic scholar citation count is needed. Dependent on 
        semanticscholar_count_needed = True
        if not output_citation_data_full and data_dict[i]["elsevier_citation_count"] != None:
            semanticscholar_count_needed = False

        #Determine whether the journal is yet to be found
        journal_needed = True
        if data_dict[i]['journal'] != None:
            journal_needed = False

        #If there was a warning due to poor data entry, set no_warning to False to skip the paper
        no_warning = True
        if i in warning_rows:
            no_warning = False

        ## Extracting the data points
        if no_warning:
            #Extract title and DOI
            doi = doi_series[i]
            title = title_series[i] 

            #Extract paper result with semantic scholar, skip if an error is thrown when retrieving it
            try:
                paper_result = sch.get_paper(doi)
            except:
                proportion = print_progress(i, proportion, total, 'Semantic Scholar')
                continue
            
            #Extract citation count. Method is looking at the papers author1 has published, and matching according to title. Take max citation count. JUSTIFICATION FOR THIS PROCESS: This is more complicated than the semanticscholar documentation may suggest. Semantic scholar can give two copies of the same paper, with different citation counts, eg: 'Local Transformed Features for Epileptic Seizure Detection in EEG Signal.' Type that into https://www.semanticscholar.org and see what you get. This is managed by taking the first author, seeing all the papers they're authored on, and then taking the one with a matching title and greatest citation count.
            if semanticscholar_count_needed:    
                citation_count = None
                authors = paper_result['authors']
                #Some papers, erroneously, may not have a listed author in Semantic Scholar, eg: https://www.semanticscholar.org/paper/EEG-Signal-Research-for-Identification-of-Epilepsy/140ee25d5ca5dbdf65dafc57f422f00366137bc8
                #If there are authors:
                if authors:
                    author1_papers = sch.get_author_papers(authors[0]['authorId'], limit = 1000)
                    for author1_paper in author1_papers.raw_data:
                        if 'DOI' in author1_paper['externalIds'].keys():                                # A couple things to note here. Because sometimes the titles extracted have strange characters, I'm only checking to see if the DOI.lower() matches. .lower() is needed because sometimes pre-prints have a letter of lower case and they get chosen instead of the peer-reviewed published paper, which has the citations.
                            if author1_paper['externalIds']['DOI'].lower() == doi.lower():
                                if citation_count != None:
                                    citation_count = max(citation_count, author1_paper['citationCount'])
                                else:
                                    citation_count = author1_paper['citationCount']
                #If there aren't any authors, assume no paper duplication problems:
                if citation_count == None:
                    citation_count = paper_result['citationCount']
                #Save the citation count
                if citation_count != None:
                    data_dict[i]['semanticscholar_citation_count'] = citation_count
            
            #Extract journal information
            if journal_needed:
                if paper_result['venue']:
                    data_dict[i]['journal'] = paper_result['venue']
            
            #Extract author information
            if paper_result['authors']:
                authors = paper_result['authors']

                #Extract first and last authors
                first_author = authors[0]['name']
                last_author = authors[-1]['name']
                names = reformat_author_names(first_author, last_author)
                data_dict[i]['first_last_author'] = names

                #Extract the number of authors
                num_authors = len(authors)
                data_dict[i]['author_count'] = num_authors

        #Progress statements to be printed to the terminal
        proportion = print_progress(i, proportion, total, 'Semantic Scholar')

    return data_dict

def output_csv(data_dict: dict, all_user_data: pd.DataFrame, create_separate_csv: bool) -> None:
    '''
    Outputs results into a csv. This is either appended to the user's original csv of data if create_separate_csv is False, otherwise, a new csv is created with the citation data.
    There are also some statistics output about what percentage of papers results could be found for, for each of the data fields.

    INPUTS: data_dict dictionary of all data, all_user_data pd.DataFrame of all the user data entered in the start as a csv, create_separate_csv a bool determining whether a separate csv is output with the data or not. See function description for more information.
    OUTPUTS: None. Outputs 'citation_counter_output.csv' to the current folder.
    '''
    #Instantiate citation data as data frame
    data = pd.DataFrame(data_dict)
    data = data.T

    if create_separate_csv:
        #Output immediately if create separate csv
        data.to_csv("citation_counter_output.csv", header = True, index = False)
    else:
        #Otherwise, add citation data columns to user dataframe and output this
        all_user_data['Elsevier citation count'] = data['elsevier_citation_count']
        all_user_data['Semantic Scholar citation count'] = data['semanticscholar_citation_count']
        all_user_data['First Last authors'] = data['first_last_author']
        all_user_data['Author count'] = data['author_count']
        all_user_data['Journal'] = data['journal']
        all_user_data.to_csv("citation_counter_output.csv", header = True, index = False)

    #Calculate the percentages of extraction for each of the data fields, and store it in percentages. Ordered the same as the fields appearing in the dictionary. Since if there's no data there's None, a quick nested for loop gets the job done here.
    percentages = {}
    for field in data_dict[0].keys():
        total = 0
        for i in range(len(data_dict)):
            if data_dict[i][field] != None:
                total += 1
        percent = (total/len(data_dict)) * 100
        percentages[field] = round(percent, 3)

    #Printing of the percentages
    print("** Extraction efficacy summary **\n")
    print("Note that if you did not request full citation data, percentage of citations extracted is the sum of 'elsevier_citation_count' and 'semanticscholar_citation_count'")
    for percent in percentages.items():
        field = percent[0]
        perc = percent[1]
        print('{}: {}%'.format(field, perc))
    print('')

    print("** 'citation_counter_output.csv' has been successfully output! **\n")

    return None

def output_png(data_dict: dict) -> None:
    '''
    Outputs a scatterplot of the elsevier citation counts compared to the semantic scholar citation counts with some summary statistics.

    INPUTS: data_dict, dictionary of all citation data
    OUTPUTS: None. Outputs 'citation_counter_visual_summary.png' to the current folder
    '''
    #Create a numpy array for the elsevier citation counts and one for semantic scholar citation counts for all rows with both a elsevier and semantic scholar citation count exists
    citation_data = pd.DataFrame(data_dict).T
    citation_data = citation_data.dropna()
    el_cits = citation_data['elsevier_citation_count'].to_numpy()
    ss_cits = citation_data['semanticscholar_citation_count'].to_numpy()

    # Couple of calculations
    diff = el_cits - ss_cits
    mean = round(np.mean(diff), 1)
    sd = round(np.std(diff), 1)
    q1 = np.percentile(diff, 25)
    q3 = np.percentile(diff, 75)
    iqr = q3 - q1
    
    #plotting
    plt.plot(ss_cits, el_cits, 'bo', alpha = 0.5)
    plt.xlabel('Semantic scholar citation counts')
    plt.ylabel('Elsevier citation counts')
    plt.title("Elsevier citation counts plotted against Semantic Scholar citation counts")
    plt.figtext(0.89, 0.13, 'Mean difference (Els. - S.S.): {}\nSTDEV difference: {}\nIQR: {}'.format(mean, sd, iqr), ha="right", fontsize=10)
    plt.plot(ss_cits, ss_cits, 'r-', label = 'Els. = S.S line')
    plt.legend()
    plt.savefig('citation_counter_visual_summary.png') 

    #Communicate successful plot creation
    print("** 'citation_counter_visual_summary.png' successfully output! **\n")

    return None<|MERGE_RESOLUTION|>--- conflicted
+++ resolved
@@ -104,10 +104,6 @@
     # Extract pd.Series object of the Titles and DOIs of all papers in the user provided csv
     try:
         with open(csv_path) as csv_data:
-<<<<<<< HEAD
-            all_user_data = pd.read_csv(csv_path, encoding='unicode_escape')
-            all_user_data.fillna(0, inplace=True) # 0 allows missing values to be detected later on, and a message output to the user
-=======
             encode = 'unicode_escape'
             all_user_data = pd.read_csv(csv_path, encoding=encode)
             all_user_data.fillna(0, inplace=True)
@@ -127,7 +123,6 @@
                 all_user_data = pd.read_csv(csv_path, encoding=encode, skiprows=1)
                 all_user_data.fillna(0, inplace=True)
             
->>>>>>> 7b1221b6
             DOIs = all_user_data[colname_DOI]
             Titles = all_user_data[colname_title]
     except Exception as e:
